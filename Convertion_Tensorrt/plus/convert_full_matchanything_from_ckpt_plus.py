<<<<<<< HEAD
# ONNX exporter mirroring original, with a --head flag,
# PYTHONPATH bootstrap for RoMa, SAME unified loader as original,
# and optional extra decoder/refiner remap via ckpt_tools_plus.
=======
# ONNX exporter that mirrors the original CLI, adds a --head flag,
# It also bootstraps PYTHONPATH so the RoMa package resolves with the same weight loader.
>>>>>>> 6aba9458

import os, sys
import argparse
import torch
<<<<<<< HEAD
sys.path.append(os.path.abspath(os.path.join(os.path.dirname(__file__), '..')))
# --- BEGIN: RoMa path bootstrap ---
=======

# RoMa path bootstrap to avoid import errors.
>>>>>>> 6aba9458
THIS = os.path.dirname(__file__)
REPO = os.path.abspath(os.path.join(THIS, "..", ".."))
ROMA_CANDIDATES = [
    os.path.join(REPO, "imcui", "third_party", "MatchAnything", "third_party", "ROMA"),
    os.path.join(REPO, "imcui", "third_party", "MatchAnything", "third_party", "RoMa"),
    os.path.join(REPO, "imcui", "third_party", "ROMA"),
    os.path.join(REPO, "third_party", "ROMA"),
]
for p in ROMA_CANDIDATES:
    if os.path.isdir(p) and p not in sys.path:
        sys.path.insert(0, p)
# End of the RoMa path bootstrap adjustments.

from full_matchanything_trt_plus import FullMatchAnythingTRTPlus
<<<<<<< HEAD
# same unified loader as your original converter
from full.unified_weight_loader import apply_unified_weight_loading

# optional local helper for extra decoder/refiner weights
try:
    # local import (file in the same folder)
    from ckpt_tools_plus import try_load_extra_heads
except Exception:  # fallback if someone runs from repo root
    try:
        from Convertion_Tensorrt.full.ckpt_tools_plus import try_load_extra_heads
    except Exception as e:
        print(f"[loader+heads] optional ckpt_tools_plus not available: {e}")
        try_load_extra_heads = None
=======
# Import the same weight loader used by the original script.
from unified_weight_loader import apply_unified_weight_loading
>>>>>>> 6aba9458

def main():
    ap = argparse.ArgumentParser()
    ap.add_argument("--ckpt", required=True, type=str)
    ap.add_argument("--onnx", required=True, type=str)
    ap.add_argument("--H", required=True, type=int)
    ap.add_argument("--W", required=True, type=int)
    ap.add_argument("--precision", default="fp16", choices=["fp32", "fp16"])
    ap.add_argument("--opset", default=17, type=int)
    ap.add_argument("--head", default="gp", choices=["gp", "decoder", "decoder_refine"])
    ap.add_argument("--beta", default=14.285714285714286, type=float)  # Beta defaults to 1/0.07.
    ap.add_argument("--device", default="cuda")
    # optional: a second ckpt to mine decoder/refiner weights from (e.g., official RoMa)
    ap.add_argument("--extra_ckpt", type=str, default=None)
    args = ap.parse_args()

    device = torch.device(args.device if torch.cuda.is_available() else "cpu")
    amp = args.precision == "fp16"

    model = FullMatchAnythingTRTPlus(
        use_head=args.head,
        gp_beta=args.beta,
        encoder_kwargs={"input_hw": (args.H, args.W), "amp": amp},
        upsample_res=(args.H, args.W)
    ).to(device).eval()

<<<<<<< HEAD
    # --- Load weights like the original (skip when head='gp' to keep your good path unchanged) ---
    if args.head == "gp":
        print("[info] head='gp': skipping external ckpt load (not needed).")
    elif os.path.isfile(args.ckpt):
        model_state = model.state_dict()

        # 1) unified loader (your original mapping + TIMM DINOv2 supplementation)
        loadable = apply_unified_weight_loading(args.ckpt, model_state, load_dinov2_components=True)

        # keep only keys present in model with matching shapes
=======
    # Load weights just like the original converter (encoder and GP fully mapped).
    if os.path.isfile(args.ckpt):
        model_state = model.state_dict()
        # Let the shared loader handle the mapping and TIMM supplementation.
        loadable = apply_unified_weight_loading(args.ckpt, model_state, load_dinov2_components=True)
        # Keep only entries that exist in the model and match shapes.
>>>>>>> 6aba9458
        filtered = {k: v for k, v in loadable.items()
                    if k in model_state and tuple(v.shape) == tuple(model_state[k].shape)}
        model_state.update(filtered)
        model.load_state_dict(model_state, strict=False)
<<<<<<< HEAD

        # 2) OPTIONAL: try to also load decoder/refiner weights if helper is available
        if try_load_extra_heads is not None and args.head in ("decoder", "decoder_refine"):
            # from main ckpt
            loaded1, cands1 = try_load_extra_heads(model, args.ckpt, verbose=True)
            # optionally from a second ckpt (e.g., a RoMa checkpoint)
            loaded2 = 0
            if args.extra_ckpt and os.path.isfile(args.extra_ckpt):
                loaded2, cands2 = try_load_extra_heads(model, args.extra_ckpt, verbose=True)
            # recalc summary based on what we actually put into the state
            total = len(model.state_dict())
            base_loaded = len(filtered)
            total_loaded = base_loaded + loaded1 + loaded2  # small overcount unlikely; fine for summary
            print(f"[loader] loaded: {total_loaded} / {total} tensors "
                  f"({(total_loaded / max(total,1))*100:.1f}%) | "
                  f"base(enc/gp): {base_loaded}, extra(dec/ref): {loaded1 + loaded2}")
        else:
            # pretty-print base summary (encoder + gp)
            total = len(model.state_dict())
            print(f"[loader] loaded: {len(filtered)} / {total} tensors "
                  f"({(len(filtered)/max(total,1))*100:.1f}%) | "
                  f"missing: {total - len(filtered)}")
=======
        # Print a summary consistent with the original script.
        total = len(model.state_dict())
        print(f"[loader] loaded: {len(filtered)} / {total} tensors "
              f"({(len(filtered)/max(total,1))*100:.1f}%) | missing: {len(missing_keys)}")
>>>>>>> 6aba9458
    else:
        print(f"[warn] ckpt not found at {args.ckpt} — exporting with current weights.")

    # precision
    if amp:
        model.half()

    # dummy inputs
    dtype = torch.float16 if amp else torch.float32
    imgA = torch.zeros(1, 3, args.H, args.W, device=device, dtype=dtype)
    imgB = torch.zeros_like(imgA)

    # export
    out_dir = os.path.dirname(args.onnx)
    if out_dir:
        os.makedirs(out_dir, exist_ok=True)
    torch.onnx.export(
        model, (imgA, imgB), args.onnx,
        input_names=["imgA", "imgB"], output_names=["warp", "certainty"],
        opset_version=int(args.opset), dynamic_axes=None
    )
    print(f"[ok] ONNX written to {args.onnx}")

if __name__ == "__main__":
    main()<|MERGE_RESOLUTION|>--- conflicted
+++ resolved
@@ -1,22 +1,11 @@
-<<<<<<< HEAD
-# ONNX exporter mirroring original, with a --head flag,
-# PYTHONPATH bootstrap for RoMa, SAME unified loader as original,
-# and optional extra decoder/refiner remap via ckpt_tools_plus.
-=======
 # ONNX exporter that mirrors the original CLI, adds a --head flag,
 # It also bootstraps PYTHONPATH so the RoMa package resolves with the same weight loader.
->>>>>>> 6aba9458
 
 import os, sys
 import argparse
 import torch
-<<<<<<< HEAD
 sys.path.append(os.path.abspath(os.path.join(os.path.dirname(__file__), '..')))
 # --- BEGIN: RoMa path bootstrap ---
-=======
-
-# RoMa path bootstrap to avoid import errors.
->>>>>>> 6aba9458
 THIS = os.path.dirname(__file__)
 REPO = os.path.abspath(os.path.join(THIS, "..", ".."))
 ROMA_CANDIDATES = [
@@ -31,7 +20,6 @@
 # End of the RoMa path bootstrap adjustments.
 
 from full_matchanything_trt_plus import FullMatchAnythingTRTPlus
-<<<<<<< HEAD
 # same unified loader as your original converter
 from full.unified_weight_loader import apply_unified_weight_loading
 
@@ -41,14 +29,10 @@
     from ckpt_tools_plus import try_load_extra_heads
 except Exception:  # fallback if someone runs from repo root
     try:
-        from Convertion_Tensorrt.full.ckpt_tools_plus import try_load_extra_heads
+        from ckpt_tools_plus import try_load_extra_heads
     except Exception as e:
         print(f"[loader+heads] optional ckpt_tools_plus not available: {e}")
         try_load_extra_heads = None
-=======
-# Import the same weight loader used by the original script.
-from unified_weight_loader import apply_unified_weight_loading
->>>>>>> 6aba9458
 
 def main():
     ap = argparse.ArgumentParser()
@@ -75,30 +59,16 @@
         upsample_res=(args.H, args.W)
     ).to(device).eval()
 
-<<<<<<< HEAD
-    # --- Load weights like the original (skip when head='gp' to keep your good path unchanged) ---
-    if args.head == "gp":
-        print("[info] head='gp': skipping external ckpt load (not needed).")
-    elif os.path.isfile(args.ckpt):
-        model_state = model.state_dict()
-
-        # 1) unified loader (your original mapping + TIMM DINOv2 supplementation)
-        loadable = apply_unified_weight_loading(args.ckpt, model_state, load_dinov2_components=True)
-
-        # keep only keys present in model with matching shapes
-=======
     # Load weights just like the original converter (encoder and GP fully mapped).
     if os.path.isfile(args.ckpt):
         model_state = model.state_dict()
         # Let the shared loader handle the mapping and TIMM supplementation.
         loadable = apply_unified_weight_loading(args.ckpt, model_state, load_dinov2_components=True)
         # Keep only entries that exist in the model and match shapes.
->>>>>>> 6aba9458
         filtered = {k: v for k, v in loadable.items()
                     if k in model_state and tuple(v.shape) == tuple(model_state[k].shape)}
         model_state.update(filtered)
         model.load_state_dict(model_state, strict=False)
-<<<<<<< HEAD
 
         # 2) OPTIONAL: try to also load decoder/refiner weights if helper is available
         if try_load_extra_heads is not None and args.head in ("decoder", "decoder_refine"):
@@ -121,12 +91,6 @@
             print(f"[loader] loaded: {len(filtered)} / {total} tensors "
                   f"({(len(filtered)/max(total,1))*100:.1f}%) | "
                   f"missing: {total - len(filtered)}")
-=======
-        # Print a summary consistent with the original script.
-        total = len(model.state_dict())
-        print(f"[loader] loaded: {len(filtered)} / {total} tensors "
-              f"({(len(filtered)/max(total,1))*100:.1f}%) | missing: {len(missing_keys)}")
->>>>>>> 6aba9458
     else:
         print(f"[warn] ckpt not found at {args.ckpt} — exporting with current weights.")
 
