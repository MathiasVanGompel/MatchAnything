--- conflicted
+++ resolved
@@ -11,10 +11,7 @@
 from typing import Dict, Optional
 from torch.onnx import register_custom_op_symbolic
 import onnx
-<<<<<<< HEAD
 import inspect
-=======
->>>>>>> 3abba5f7
 # external_data_utils moved between ONNX versions; fall back to external_data_helper
 try:  # pragma: no cover - compatibility shim
     from onnx import external_data_utils  # type: ignore
@@ -236,16 +233,12 @@
             opset_version=17,
             do_constant_folding=True,
             verbose=False,
-<<<<<<< HEAD
         )
         if "use_external_data_format" in inspect.signature(torch.onnx.export).parameters:
             export_kwargs["use_external_data_format"] = True
 
         torch.onnx.export(model, (x1, x2), onnx_path, **export_kwargs)
-=======
-            use_external_data_format=True,
-        )
->>>>>>> 3abba5f7
+
 
         # Consolidate tensor data into a single external file to
         # avoid missing or zero-sized weight shards during TensorRT parse
