--- conflicted
+++ resolved
@@ -190,11 +190,7 @@
         patch_pos_embed = nn.functional.interpolate(
             patch_pos_embed_2d,
             size=(new_h, new_w),  # Use explicit size instead of scale_factor
-<<<<<<< HEAD
-            mode="bicubic",
-=======
             mode="bilinear",  # Use bilinear instead of bicubic for ONNX compatibility
->>>>>>> cc0cbf63
             align_corners=False
         )
 
